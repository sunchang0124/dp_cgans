--- conflicted
+++ resolved
@@ -25,11 +25,7 @@
 
 
 [tool.poetry.dependencies]
-<<<<<<< HEAD
-python = ">=3.7, <3.10"
-=======
 python = ">=3.8,<3.10"
->>>>>>> 89b55d1b
 wheel = "*"
 numpy = "*"
 pandas = "*"
@@ -42,16 +38,13 @@
 copulas = "*"
 pyreadstat = "*"
 sdv = "0.14.0"
-<<<<<<< HEAD
 gensim = "^4.2.0"
 nltk = "^3.7"
 rdflib = "^6.1.1"
 Cython = "^0.29.30"
 Owlready2 = "^0.38"
 owl2vec-star = {git = "https://github.com/cudillal/OWL2Vec-Star.git"}
-=======
 typer = "*"
->>>>>>> 89b55d1b
 
 
 [tool.poetry.dev-dependencies]
